--- conflicted
+++ resolved
@@ -4,12 +4,7 @@
 
   set_primary_key [:base_regulation_id, :base_regulation_role]
 
-<<<<<<< HEAD
-
-  # TODO
-=======
   ######### Conformance validations 285
->>>>>>> 4534562c
   def validate
     super
     # ROIMB1
